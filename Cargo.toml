--- conflicted
+++ resolved
@@ -21,16 +21,13 @@
 walkdir = "1"
 error-chain = "0.12"
 chrono = "0.4.33"
-<<<<<<< HEAD
 trash = "3.2.1"
-=======
 
 [dev-dependencies]
 lazy_static = "1.4"
 rand = "0.8"
 rstest = "0.18"
 tempfile = "3"
->>>>>>> f1715ba7
 
 [profile.release]
 opt-level = 3
