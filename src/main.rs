--- conflicted
+++ resolved
@@ -1,24 +1,3 @@
-<<<<<<< HEAD
-// -*- compile-command: "cargo build" -*-
-#[macro_use]
-extern crate clap;
-extern crate core;
-#[macro_use]
-extern crate error_chain;
-extern crate walkdir;
-
-use chrono::Local;
-use clap::{App, Arg};
-use std::io::{BufRead, BufReader, Read, Write};
-use std::os::unix::fs::{FileTypeExt, PermissionsExt};
-use std::path::{Path, PathBuf};
-use std::{env, fs, io};
-use walkdir::WalkDir;
-mod errors {
-    error_chain! {}
-}
-use errors::*;
-=======
 use clap::{CommandFactory, Parser, ValueEnum};
 use clap_complete::{generate, Shell};
 use clap_complete_nushell::Nushell;
@@ -26,121 +5,10 @@
 use rip::{args, util};
 use std::io::stdout;
 use std::process::ExitCode;
->>>>>>> f1715ba7
 
 fn main() -> ExitCode {
     let cli = args::Args::parse();
 
-<<<<<<< HEAD
-const GRAVEYARD: &str = "/tmp/graveyard";
-const RECORD: &str = ".record";
-const LINES_TO_INSPECT: usize = 6;
-const FILES_TO_INSPECT: usize = 6;
-const BIG_FILE_THRESHOLD: u64 = 500000000; // 500 MB
-
-struct RecordItem<'a> {
-    _time: &'a str,
-    orig: &'a Path,
-    dest: &'a Path,
-}
-
-fn main() {
-    if let Err(ref e) = run() {
-        let stderr = &mut ::std::io::stderr();
-        let errmsg = "Error writing to stderr";
-
-        writeln!(stderr, "error: {}", e).expect(errmsg);
-
-        for e in e.iter().skip(1) {
-            writeln!(stderr, "caused by: {}", e).expect(errmsg);
-        }
-
-        if let Some(backtrace) = e.backtrace() {
-            writeln!(stderr, "backtrace: {:?}", backtrace).expect(errmsg);
-        }
-
-        ::std::process::exit(1);
-    }
-}
-
-fn run() -> Result<()> {
-    let matches = App::new("rip")
-        .version(crate_version!())
-        .author(crate_authors!())
-        .about(
-            "Rm ImProved
-Send files to the graveyard (/tmp/graveyard-$USER by default) instead of unlinking them.",
-        )
-        .arg(
-            Arg::with_name("TARGET")
-                .help("File or directory to remove")
-                .multiple(true)
-                .index(1),
-        )
-        .arg(
-            Arg::with_name("graveyard")
-                .help("Directory where deleted files go to rest")
-                .long("graveyard")
-                .takes_value(true),
-        )
-        .arg(
-            Arg::with_name("decompose")
-                .help("Permanently deletes (unlink) the entire graveyard")
-                .short("d")
-                .long("decompose"),
-        )
-        .arg(
-            Arg::with_name("seance")
-                .help("Prints files that were sent under the current directory")
-                .short("s")
-                .long("seance"),
-        )
-        .arg(
-            Arg::with_name("unbury")
-                .help(
-                    "Undo the last removal by the current user, or specify some file(s) in the \
-                   graveyard.  Combine with -s to restore everything printed by -s.",
-                )
-                .short("u")
-                .long("unbury")
-                .value_name("target")
-                .min_values(0),
-        )
-        .arg(
-            Arg::with_name("inspect")
-                .help("Prints some info about TARGET before prompting for action")
-                .short("i")
-                .long("inspect"),
-        )
-        .arg(
-            Arg::with_name("trash")
-                .help("Put the files or directory into system's trash,supports Windows, macOS, and all FreeDesktop Trash compliant environments (including GNOME, KDE, XFCE, and more).")
-                .short("t")
-                .long("trash"),
-        )
-        .get_matches();
-
-    let graveyard: &PathBuf = &{
-        if let Some(flag) = matches.value_of("graveyard") {
-            flag.to_owned()
-        } else if let Ok(env) = env::var("GRAVEYARD") {
-            env
-        } else if let Ok(mut env) = env::var("XDG_DATA_HOME") {
-            if !env.ends_with(std::path::MAIN_SEPARATOR) {
-                env.push(std::path::MAIN_SEPARATOR);
-            }
-            env.push_str("graveyard");
-            env
-        } else {
-            format!("{}-{}", GRAVEYARD, get_user())
-        }
-    }
-    .into();
-
-    if matches.is_present("decompose") {
-        if prompt_yes("Really unlink the entire graveyard?") {
-            fs::remove_dir_all(graveyard).chain_err(|| "Couldn't unlink graveyard")?;
-=======
     if let Some(shell) = cli.completions.as_deref() {
         if ["nu", "nushell"].contains(&shell) {
             let shell = Nushell;
@@ -151,403 +19,13 @@
                 std::process::exit(1);
             });
             generate(shell, &mut args::Args::command(), "rip", &mut stdout());
->>>>>>> f1715ba7
         }
         return ExitCode::SUCCESS;
     }
 
-<<<<<<< HEAD
-    let record: &Path = &graveyard.join(RECORD);
-    let cwd: PathBuf = env::current_dir().chain_err(|| "Failed to get current dir")?;
-
-    if let Some(t) = matches.values_of("unbury") {
-        // Vector to hold the grave path of items we want to unbury.
-        // This will be used to determine which items to remove from the
-        // record following the unbury.
-        // Initialize it with the targets passed to -r
-        let graves_to_exhume: &mut Vec<PathBuf> = &mut t.map(PathBuf::from).collect();
-
-        // If -s is also passed, push all files found by seance onto
-        // the graves_to_exhume.
-        if matches.is_present("seance") {
-            if let Ok(f) = fs::File::open(record) {
-                let gravepath = join_absolute(graveyard, cwd).to_string_lossy().into_owned();
-                for grave in seance(f, gravepath) {
-                    graves_to_exhume.push(grave);
-                }
-            }
-        }
-
-        // Otherwise, add the last deleted file
-        if graves_to_exhume.is_empty() {
-            if let Ok(s) = get_last_bury(record) {
-                graves_to_exhume.push(s);
-            }
-        }
-
-        // Go through the graveyard and exhume all the graves
-        let f = fs::File::open(record).chain_err(|| "Couldn't read the record")?;
-        for line in lines_of_graves(f, graves_to_exhume) {
-            let entry: RecordItem = record_entry(&line);
-            let orig: &Path = &{
-                if symlink_exists(entry.orig) {
-                    rename_grave(entry.orig)
-                } else {
-                    PathBuf::from(entry.orig)
-                }
-            };
-            bury(entry.dest, orig).chain_err(|| {
-                format!(
-                    "Unbury failed: couldn't copy files from {} to {}",
-                    entry.dest.display(),
-                    orig.display()
-                )
-            })?;
-            println!("Returned {} to {}", entry.dest.display(), orig.display());
-        }
-
-        // Reopen the record and then delete lines corresponding to exhumed graves
-        if let Err(e) = fs::File::open(record)
-            .and_then(|f| delete_lines_from_record(f, record, graves_to_exhume))
-        {
-            bail!("Failed to remove unburied files from record: {}", e);
-        }
-        return Ok(());
-    }
-
-    if matches.is_present("seance") {
-        let gravepath = join_absolute(graveyard, cwd);
-        let f = fs::File::open(record).chain_err(|| "Failed to read record")?;
-        for grave in seance(f, gravepath.to_string_lossy()) {
-            println!("{}", grave.display());
-        }
-        return Ok(());
-    }
-
-    if let Some(targets) = matches.values_of("TARGET") {
-        for target in targets {
-            // Check if source exists
-            if let Ok(metadata) = fs::symlink_metadata(target) {
-                // Canonicalize the path unless it's a symlink
-                let source = &if !metadata.file_type().is_symlink() {
-                    cwd.join(target)
-                        .canonicalize()
-                        .chain_err(|| "Failed to canonicalize path")?
-                } else {
-                    cwd.join(target)
-                };
-                if matches.is_present("trash") {
-                    match trash::delete(source) {
-                        Ok(_) => continue,
-                        Err(e) => bail!("trash error {} from {}", e, target),
-                    }
-                }
-
-                if matches.is_present("inspect") {
-                    if metadata.is_dir() {
-                        // Get the size of the directory and all its contents
-                        println!(
-                            "{}: directory, {} including:",
-                            target,
-                            humanize_bytes(
-                                WalkDir::new(source)
-                                    .into_iter()
-                                    .filter_map(|x| x.ok())
-                                    .filter_map(|x| x.metadata().ok())
-                                    .map(|x| x.len())
-                                    .sum::<u64>()
-                            )
-                        );
-
-                        // Print the first few top-level files in the directory
-                        for entry in WalkDir::new(source)
-                            .min_depth(1)
-                            .max_depth(1)
-                            .into_iter()
-                            .filter_map(|entry| entry.ok())
-                            .take(FILES_TO_INSPECT)
-                        {
-                            println!("{}", entry.path().display());
-                        }
-                    } else {
-                        println!("{}: file, {}", target, humanize_bytes(metadata.len()));
-                        // Read the file and print the first few lines
-                        if let Ok(f) = fs::File::open(source) {
-                            for line in BufReader::new(f)
-                                .lines()
-                                .take(LINES_TO_INSPECT)
-                                .filter_map(|line| line.ok())
-                            {
-                                println!("> {}", line);
-                            }
-                        } else {
-                            println!("Error reading {}", source.display());
-                        }
-                    }
-                    if !prompt_yes(format!("Send {} to the graveyard?", target)) {
-                        continue;
-                    }
-                }
-
-                // If rip is called on a file already in the graveyard, prompt
-                // to permanently delete it instead.
-                if source.starts_with(graveyard) {
-                    println!("{} is already in the graveyard.", source.display());
-                    if prompt_yes("Permanently unlink it?") {
-                        if fs::remove_dir_all(source).is_err() {
-                            fs::remove_file(source).chain_err(|| "Couldn't unlink")?;
-                        }
-                        continue;
-                    } else {
-                        println!("Skipping {}", source.display());
-                        return Ok(());
-                    }
-                }
-
-                let dest: &Path = &{
-                    let dest = join_absolute(graveyard, source);
-                    // Resolve a name conflict if necessary
-                    if symlink_exists(&dest) {
-                        rename_grave(dest)
-                    } else {
-                        dest
-                    }
-                };
-
-                bury(source, dest)
-                    .or_else(|e| {
-                        fs::remove_dir_all(dest).ok();
-                        Err(e)
-                    })
-                    .chain_err(|| "Failed to bury file")?;
-                // Clean up any partial buries due to permission error
-                write_log(source, dest, record)
-                    .chain_err(|| format!("Failed to write record at {}", record.display()))?;
-            } else {
-                bail!("Cannot remove {}: no such file or directory", target);
-            }
-        }
-    } else {
-        println!("{}\nrip -h for help", matches.usage());
-    }
-
-    Ok(())
-}
-
-/// Write deletion history to record
-fn write_log<S, D, R>(source: S, dest: D, record: R) -> io::Result<()>
-where
-    S: AsRef<Path>,
-    D: AsRef<Path>,
-    R: AsRef<Path>,
-{
-    let (source, dest) = (source.as_ref(), dest.as_ref());
-    let mut f = fs::OpenOptions::new()
-        .create(true)
-        .append(true)
-        .open(record)?;
-    writeln!(
-        f,
-        "{}\t{}\t{}",
-        Local::now().to_rfc3339(),
-        source.display(),
-        dest.display()
-    )?;
-
-    Ok(())
-}
-
-fn bury<S: AsRef<Path>, D: AsRef<Path>>(source: S, dest: D) -> Result<()> {
-    let (source, dest) = (source.as_ref(), dest.as_ref());
-    // Try a simple rename, which will only work within the same mount point.
-    // Trying to rename across filesystems will throw errno 18.
-    if fs::rename(source, dest).is_ok() {
-        return Ok(());
-    }
-
-    // If that didn't work, then copy and rm.
-    let parent = dest.parent().ok_or("Couldn't get parent of dest")?;
-    fs::create_dir_all(parent).chain_err(|| "Couldn't create parent dir")?;
-
-    if fs::symlink_metadata(source)
-        .chain_err(|| "Couldn't get metadata")?
-        .is_dir()
-    {
-        // Walk the source, creating directories and copying files as needed
-        for entry in WalkDir::new(source).into_iter().filter_map(|e| e.ok()) {
-            // Path without the top-level directory
-            let orphan: &Path = entry
-                .path()
-                .strip_prefix(source)
-                .chain_err(|| "Parent directory isn't a prefix of child directories?")?;
-            if entry.file_type().is_dir() {
-                fs::create_dir_all(dest.join(orphan)).chain_err(|| {
-                    format!(
-                        "Failed to create {} in {}",
-                        entry.path().display(),
-                        dest.join(orphan).display()
-                    )
-                })?;
-            } else {
-                copy_file(entry.path(), dest.join(orphan)).chain_err(|| {
-                    format!(
-                        "Failed to copy file from {} to {}",
-                        entry.path().display(),
-                        dest.join(orphan).display()
-                    )
-                })?;
-            }
-        }
-        fs::remove_dir_all(source)
-            .chain_err(|| format!("Failed to remove dir: {}", source.display()))?;
-    } else {
-        copy_file(source, dest).chain_err(|| {
-            format!(
-                "Failed to copy file from {} to {}",
-                source.display(),
-                dest.display()
-            )
-        })?;
-        fs::remove_file(source)
-            .chain_err(|| format!("Failed to remove file: {}", source.display()))?;
-    }
-
-    Ok(())
-}
-
-fn copy_file<S: AsRef<Path>, D: AsRef<Path>>(source: S, dest: D) -> io::Result<()> {
-    let (source, dest) = (source.as_ref(), dest.as_ref());
-    let metadata = fs::symlink_metadata(source)?;
-    let filetype = metadata.file_type();
-
-    if metadata.len() > BIG_FILE_THRESHOLD {
-        println!(
-            "About to copy a big file ({} is {})",
-            source.display(),
-            humanize_bytes(metadata.len())
-        );
-        if prompt_yes("Permanently delete this file instead?") {
-            return Ok(());
-        }
-    }
-
-    if filetype.is_file() {
-        if let Err(e) = fs::copy(source, dest) {
-            // println!("Failed to copy {} to {}", source.display(), dest.display());
-            return Err(e);
-        }
-    } else if filetype.is_fifo() {
-        let mode = metadata.permissions().mode();
-        std::process::Command::new("mkfifo")
-            .arg(dest)
-            .arg("-m")
-            .arg(mode.to_string());
-    } else if filetype.is_symlink() {
-        let target = fs::read_link(source)?;
-        std::os::unix::fs::symlink(target, dest)?;
-    } else if let Err(e) = fs::copy(source, dest) {
-        // Special file: Try copying it as normal, but this probably won't work
-        println!("Non-regular file or directory: {}", source.display());
-        if !prompt_yes("Permanently delete the file?") {
-            return Err(e);
-        }
-        // Create a dummy file to act as a marker in the graveyard
-        let mut marker = fs::File::create(dest)?;
-        marker.write_all(
-            b"This is a marker for a file that was \
-                           permanently deleted.  Requiescat in pace.",
-        )?;
-    }
-
-    Ok(())
-}
-
-/// Return the path in the graveyard of the last file to be buried.
-/// As a side effect, any valid last files that are found in the record but
-/// not on the filesystem are removed from the record.
-fn get_last_bury<R: AsRef<Path>>(record: R) -> io::Result<PathBuf> {
-    let graves_to_exhume: &mut Vec<PathBuf> = &mut Vec::new();
-    let mut f = fs::File::open(record.as_ref())?;
-    let mut contents = String::new();
-    f.read_to_string(&mut contents)?;
-
-    // This could be cleaned up more if/when for loops can return a value
-    for entry in contents.lines().rev().map(record_entry) {
-        // Check that the file is still in the graveyard.
-        // If it is, return the corresponding line.
-        if symlink_exists(entry.dest) {
-            if !graves_to_exhume.is_empty() {
-                delete_lines_from_record(f, record, graves_to_exhume)?;
-            }
-            return Ok(PathBuf::from(entry.dest));
-        } else {
-            // File is gone, mark the grave to be removed from the record
-            graves_to_exhume.push(PathBuf::from(entry.dest));
-        }
-    }
-
-    if !graves_to_exhume.is_empty() {
-        delete_lines_from_record(f, record, graves_to_exhume)?;
-    }
-    Err(io::Error::new(io::ErrorKind::NotFound, "But nobody came"))
-}
-
-/// Parse a line in the record into a `RecordItem`
-fn record_entry(line: &str) -> RecordItem {
-    let mut tokens = line.split('\t');
-    let time: &str = tokens.next().expect("Bad format: column A");
-    let orig: &str = tokens.next().expect("Bad format: column B");
-    let dest: &str = tokens.next().expect("Bad format: column C");
-    RecordItem {
-        _time: time,
-        orig: Path::new(orig),
-        dest: Path::new(dest),
-    }
-}
-
-/// Takes a vector of grave paths and returns the respective lines in the record
-fn lines_of_graves<'a>(f: fs::File, graves: &'a [PathBuf]) -> impl Iterator<Item = String> + 'a {
-    BufReader::new(f)
-        .lines()
-        .filter_map(|l| l.ok())
-        .filter(move |l| graves.into_iter().any(|y| y == record_entry(l).dest))
-}
-
-/// Returns an iterator over all graves in the record that are under gravepath
-fn seance<T: AsRef<str>>(f: fs::File, gravepath: T) -> impl Iterator<Item = PathBuf> {
-    BufReader::new(f)
-        .lines()
-        .filter_map(|l| l.ok())
-        .map(|l| PathBuf::from(record_entry(&l).dest))
-        .filter(move |d| d.starts_with(gravepath.as_ref()))
-}
-
-/// Takes a vector of grave paths and removes the respective lines from the record
-fn delete_lines_from_record<R: AsRef<Path>>(
-    f: fs::File,
-    record: R,
-    graves: &[PathBuf],
-) -> io::Result<()> {
-    let record = record.as_ref();
-    // Get the lines to write back to the record, which is every line except
-    // the ones matching the exhumed graves.  Store them in a vector
-    // since we'll be overwriting the record in-place.
-    let lines_to_write: Vec<String> = BufReader::new(f)
-        .lines()
-        .filter_map(|l| l.ok())
-        .filter(|l| !graves.into_iter().any(|y| y == record_entry(l).dest))
-        .collect();
-    let mut f = fs::File::create(record)?;
-    for line in lines_to_write {
-        writeln!(f, "{}", line)?;
-    }
-
-    Ok(())
-=======
     if let Err(ref e) = rip::run(cli, util::ProductionMode) {
         println!("Exception: {}", e);
         return ExitCode::FAILURE;
     }
     ExitCode::SUCCESS
->>>>>>> f1715ba7
 }